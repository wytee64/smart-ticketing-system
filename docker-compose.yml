version: '3.8'

services:
  zookeeper:
    image: confluentinc/cp-zookeeper:7.5.0
    container_name: zookeeper
    environment:
      ZOOKEEPER_CLIENT_PORT: 2181
      ZOOKEEPER_TICK_TIME: 2000
    ports:
      - "2181:2181"
    networks:
      - transport-network
    restart: unless-stopped

  kafka:
    image: confluentinc/cp-kafka:7.5.0
    container_name: kafka
    depends_on:
      - zookeeper
    ports:
      - "9092:9092"
    environment:
      KAFKA_BROKER_ID: 1
      KAFKA_ZOOKEEPER_CONNECT: zookeeper:2181
      KAFKA_ADVERTISED_LISTENERS: PLAINTEXT://kafka:9092
      KAFKA_OFFSETS_TOPIC_REPLICATION_FACTOR: 1
      KAFKA_AUTO_CREATE_TOPICS_ENABLE: "true"
    networks:
      - transport-network
    restart: unless-stopped

  mongodb:
    image: mongo:7.0
    container_name: mongodb
    ports:
      - "27017:27017"
    environment:
      MONGO_INITDB_ROOT_USERNAME: wytee
      MONGO_INITDB_ROOT_PASSWORD: cookingdsa
    volumes:
      - mongodb-data:/data/db
    networks:
      - transport-network
    restart: unless-stopped

  payment-service:
    build:
      context: ./payment-service
      dockerfile: Dockerfile
    container_name: payment-service
    ports:
      - "8084:8084"
    depends_on:
      - mongodb
      - kafka
    environment:
      MONGO_URL_HOST: "mongodb"
      MONGO_URL_PORT: 27017
      MONGO_DATABASE: "db"
      KAFKA_URL: "kafka:9092"
    networks:
      - transport-network
    volumes:
      - ballerina-cache:/app/target
    restart: unless-stopped

  admin-service:
    build:
      context: ./admin-service
      dockerfile: Dockerfile
    container_name: admin-service
    ports:
      - "9006:9006"
    depends_on:
      - mongodb
      - kafka
    environment:
      MONGO_URL: mongodb://wytee:cookingdsa@mongodb:27017/?authSource=admin
      KAFKA_URL: "kafka:9092"
    networks:
      - transport-network
    volumes:
      - ballerina-cache:/app/target
    restart: unless-stopped

networks:
  transport-network:
    driver: bridge

volumes:
  mongodb-data:
<<<<<<< HEAD
  ballerina-cache:

passenger-service:
    build:
      context: ./passenger-service
      dockerfile: Dockerfile
    container_name: passenger-service
    ports:
      - "9010:9010"
    depends_on:
      - mongodb
      - kafka
    environment:
      MONGO_URL: mongodb://wytee:cookingdsa@mongodb:27017/?authSource=admin
      KAFKA_URL: kafka:9092
    volumes:
      - ballerina-cache:/app/target
    networks:
      - transport-network
    restart: unless-stopped
    deploy:
      resources:
        limits:
          memory: 512M

networks:
  transport-network:
    driver: bridge


volumes:
  mongodb-data:
  ballerina-cache:


  

=======
  ballerina-cache:

>>>>>>> 5588dfbe
<|MERGE_RESOLUTION|>--- conflicted
+++ resolved
@@ -1,134 +1,128 @@
-version: '3.8'
-
-services:
-  zookeeper:
-    image: confluentinc/cp-zookeeper:7.5.0
-    container_name: zookeeper
-    environment:
-      ZOOKEEPER_CLIENT_PORT: 2181
-      ZOOKEEPER_TICK_TIME: 2000
-    ports:
-      - "2181:2181"
-    networks:
-      - transport-network
-    restart: unless-stopped
-
-  kafka:
-    image: confluentinc/cp-kafka:7.5.0
-    container_name: kafka
-    depends_on:
-      - zookeeper
-    ports:
-      - "9092:9092"
-    environment:
-      KAFKA_BROKER_ID: 1
-      KAFKA_ZOOKEEPER_CONNECT: zookeeper:2181
-      KAFKA_ADVERTISED_LISTENERS: PLAINTEXT://kafka:9092
-      KAFKA_OFFSETS_TOPIC_REPLICATION_FACTOR: 1
-      KAFKA_AUTO_CREATE_TOPICS_ENABLE: "true"
-    networks:
-      - transport-network
-    restart: unless-stopped
-
-  mongodb:
-    image: mongo:7.0
-    container_name: mongodb
-    ports:
-      - "27017:27017"
-    environment:
-      MONGO_INITDB_ROOT_USERNAME: wytee
-      MONGO_INITDB_ROOT_PASSWORD: cookingdsa
-    volumes:
-      - mongodb-data:/data/db
-    networks:
-      - transport-network
-    restart: unless-stopped
-
-  payment-service:
-    build:
-      context: ./payment-service
-      dockerfile: Dockerfile
-    container_name: payment-service
-    ports:
-      - "8084:8084"
-    depends_on:
-      - mongodb
-      - kafka
-    environment:
-      MONGO_URL_HOST: "mongodb"
-      MONGO_URL_PORT: 27017
-      MONGO_DATABASE: "db"
-      KAFKA_URL: "kafka:9092"
-    networks:
-      - transport-network
-    volumes:
-      - ballerina-cache:/app/target
-    restart: unless-stopped
-
-  admin-service:
-    build:
-      context: ./admin-service
-      dockerfile: Dockerfile
-    container_name: admin-service
-    ports:
-      - "9006:9006"
-    depends_on:
-      - mongodb
-      - kafka
-    environment:
-      MONGO_URL: mongodb://wytee:cookingdsa@mongodb:27017/?authSource=admin
-      KAFKA_URL: "kafka:9092"
-    networks:
-      - transport-network
-    volumes:
-      - ballerina-cache:/app/target
-    restart: unless-stopped
-
-networks:
-  transport-network:
-    driver: bridge
-
-volumes:
-  mongodb-data:
-<<<<<<< HEAD
-  ballerina-cache:
-
-passenger-service:
-    build:
-      context: ./passenger-service
-      dockerfile: Dockerfile
-    container_name: passenger-service
-    ports:
-      - "9010:9010"
-    depends_on:
-      - mongodb
-      - kafka
-    environment:
-      MONGO_URL: mongodb://wytee:cookingdsa@mongodb:27017/?authSource=admin
-      KAFKA_URL: kafka:9092
-    volumes:
-      - ballerina-cache:/app/target
-    networks:
-      - transport-network
-    restart: unless-stopped
-    deploy:
-      resources:
-        limits:
-          memory: 512M
-
-networks:
-  transport-network:
-    driver: bridge
-
-
-volumes:
-  mongodb-data:
-  ballerina-cache:
-
-
-  
-
-=======
-  ballerina-cache:
-
->>>>>>> 5588dfbe
+version: '3.8'
+
+services:
+  zookeeper:
+    image: confluentinc/cp-zookeeper:7.5.0
+    container_name: zookeeper
+    environment:
+      ZOOKEEPER_CLIENT_PORT: 2181
+      ZOOKEEPER_TICK_TIME: 2000
+    ports:
+      - "2181:2181"
+    networks:
+      - transport-network
+    restart: unless-stopped
+
+  kafka:
+    image: confluentinc/cp-kafka:7.5.0
+    container_name: kafka
+    depends_on:
+      - zookeeper
+    ports:
+      - "9092:9092"
+    environment:
+      KAFKA_BROKER_ID: 1
+      KAFKA_ZOOKEEPER_CONNECT: zookeeper:2181
+      KAFKA_ADVERTISED_LISTENERS: PLAINTEXT://kafka:9092
+      KAFKA_OFFSETS_TOPIC_REPLICATION_FACTOR: 1
+      KAFKA_AUTO_CREATE_TOPICS_ENABLE: "true"
+    networks:
+      - transport-network
+    restart: unless-stopped
+
+  mongodb:
+    image: mongo:7.0
+    container_name: mongodb
+    ports:
+      - "27017:27017"
+    environment:
+      MONGO_INITDB_ROOT_USERNAME: wytee
+      MONGO_INITDB_ROOT_PASSWORD: cookingdsa
+    volumes:
+      - mongodb-data:/data/db
+    networks:
+      - transport-network
+    restart: unless-stopped
+
+  payment-service:
+    build:
+      context: ./payment-service
+      dockerfile: Dockerfile
+    container_name: payment-service
+    ports:
+      - "8084:8084"
+    depends_on:
+      - mongodb
+      - kafka
+    environment:
+      MONGO_URL_HOST: "mongodb"
+      MONGO_URL_PORT: 27017
+      MONGO_DATABASE: "db"
+      KAFKA_URL: "kafka:9092"
+    networks:
+      - transport-network
+    volumes:
+      - ballerina-cache:/app/target
+    restart: unless-stopped
+
+  admin-service:
+    build:
+      context: ./admin-service
+      dockerfile: Dockerfile
+    container_name: admin-service
+    ports:
+      - "9006:9006"
+    depends_on:
+      - mongodb
+      - kafka
+    environment:
+      MONGO_URL: mongodb://wytee:cookingdsa@mongodb:27017/?authSource=admin
+      KAFKA_URL: "kafka:9092"
+    networks:
+      - transport-network
+    volumes:
+      - ballerina-cache:/app/target
+    restart: unless-stopped
+
+networks:
+  transport-network:
+    driver: bridge
+
+volumes:
+  mongodb-data:
+  ballerina-cache:
+
+passenger-service:
+    build:
+      context: ./passenger-service
+      dockerfile: Dockerfile
+    container_name: passenger-service
+    ports:
+      - "9010:9010"
+    depends_on:
+      - mongodb
+      - kafka
+    environment:
+      MONGO_URL: mongodb://wytee:cookingdsa@mongodb:27017/?authSource=admin
+      KAFKA_URL: kafka:9092
+    volumes:
+      - ballerina-cache:/app/target
+    networks:
+      - transport-network
+    restart: unless-stopped
+    deploy:
+      resources:
+        limits:
+          memory: 512M
+
+networks:
+  transport-network:
+    driver: bridge
+
+
+volumes:
+  mongodb-data:
+  ballerina-cache:
+
+
+  