--- conflicted
+++ resolved
@@ -1,113 +1,105 @@
-version: "3.9"
-
-services:
-  zookeeper:
-    image: confluentinc/cp-zookeeper:7.6.1
-    environment:
-      ZOOKEEPER_CLIENT_PORT: 2181
-<<<<<<< HEAD
-    ports: ["2181:2181"]
-
-  kafka:
-    image: confluentinc/cp-kafka:7.6.1
-    depends_on: [zookeeper]
-    ports: ["9092:9092"]
-=======
-      ZOOKEEPER_TICK_TIME: 2000
-    ports:
-      - "2181:2181"
-    networks:
-      - transport-network
-    restart: unless-stopped
-    healthcheck:
-      test: ["CMD", "echo", "ruok", "|", "nc", "localhost", "2181"]
-      interval: 10s
-      timeout: 5s
-      retries: 5
-
-  kafka:
-    image: confluentinc/cp-kafka:7.5.0
-    container_name: kafka
-    depends_on:
-      zookeeper:
-        condition: service_healthy
-    ports:
-      - "9092:9092"
->>>>>>> 802f026e
-    environment:
-      KAFKA_BROKER_ID: 1
-      KAFKA_ZOOKEEPER_CONNECT: zookeeper:2181
-      KAFKA_LISTENERS: PLAINTEXT://0.0.0.0:9092
-      KAFKA_ADVERTISED_LISTENERS: PLAINTEXT://kafka:9092
-      KAFKA_OFFSETS_TOPIC_REPLICATION_FACTOR: 1
-<<<<<<< HEAD
-
-  notification_service:
-    build: ./notification_service
-    depends_on: [kafka]
-    environment:
-      kafkaBootstrapServers: "kafka:9092"
-    ports:
-      - "9010:9010"
-
-=======
-      KAFKA_AUTO_CREATE_TOPICS_ENABLE: "true"
-    networks:
-      - transport-network
-    restart: unless-stopped
-    deploy:
-      resources:
-        limits:
-          memory: 768M
-
-  mongodb:
-    image: mongo:7.0
-    container_name: mongodb
-    ports:
-      - "27017:27017"
-    environment:
-      MONGO_INITDB_ROOT_USERNAME: wytee
-      MONGO_INITDB_ROOT_PASSWORD: cookingdsa
-    volumes:
-      - mongodb-data:/data/db
-    networks:
-      - transport-network
-    restart: unless-stopped
-    deploy:
-      resources:
-        limits:
-          memory: 512M
-
-  admin-service:
-    build:
-      context: ./admin-service
-      dockerfile: Dockerfile
-    container_name: admin-service
-    ports:
-      - "9006:9006"
-    depends_on:
-      - mongodb
-      - kafka
-    environment:
-      MONGO_URL: mongodb://wytee:cookingdsa@mongodb:27017/?authSource=admin
-      KAFKA_URL: kafka:9092
-    volumes:
-      - ballerina-cache:/app/target
-    networks:
-      - transport-network
-    restart: unless-stopped
-    deploy:
-      resources:
-        limits:
-          memory: 512M
-
-networks:
-  transport-network:
-    driver: bridge
-
-
-volumes:
-  mongodb-data:
-  ballerina-cache:
-  
->>>>>>> 802f026e
+version: "3.9"
+
+services:
+  zookeeper:
+    image: confluentinc/cp-zookeeper:7.6.1
+    environment:
+      ZOOKEEPER_CLIENT_PORT: 2181
+    ports: ["2181:2181"]
+
+      ZOOKEEPER_TICK_TIME: 2000
+    ports:
+      - "2181:2181"
+    networks:
+      - transport-network
+    restart: unless-stopped
+    healthcheck:
+      test: ["CMD", "echo", "ruok", "|", "nc", "localhost", "2181"]
+      interval: 10s
+      timeout: 5s
+      retries: 5
+
+  kafka:
+    image: confluentinc/cp-kafka:7.6.1
+    depends_on: [zookeeper]
+    ports: ["9092:9092"]
+    image: confluentinc/cp-kafka:7.5.0
+    container_name: kafka
+    depends_on:
+      zookeeper:
+        condition: service_healthy
+    ports:
+      - "9092:9092"
+    environment:
+      KAFKA_BROKER_ID: 1
+      KAFKA_ZOOKEEPER_CONNECT: zookeeper:2181
+      KAFKA_LISTENERS: PLAINTEXT://0.0.0.0:9092
+      KAFKA_ADVERTISED_LISTENERS: PLAINTEXT://kafka:9092
+      KAFKA_OFFSETS_TOPIC_REPLICATION_FACTOR: 1
+      KAFKA_AUTO_CREATE_TOPICS_ENABLE: "true"
+    networks:
+      - transport-network
+    restart: unless-stopped
+    deploy:
+      resources:
+        limits:
+          memory: 768M
+
+  mongodb:
+    image: mongo:7.0
+    container_name: mongodb
+    ports:
+      - "27017:27017"
+
+  notification_service:
+    build: ./notification_service
+    depends_on: [kafka]
+    environment:
+      kafkaBootstrapServers: "kafka:9092"
+    ports:
+      - "9010:9010"
+
+      MONGO_INITDB_ROOT_USERNAME: wytee
+      MONGO_INITDB_ROOT_PASSWORD: cookingdsa
+    volumes:
+      - mongodb-data:/data/db
+    networks:
+      - transport-network
+    restart: unless-stopped
+    deploy:
+      resources:
+        limits:
+          memory: 512M
+
+  admin-service:
+    build:
+      context: ./admin-service
+      dockerfile: Dockerfile
+    container_name: admin-service
+    ports:
+      - "9006:9006"
+    depends_on:
+      - mongodb
+      - kafka
+    environment:
+      MONGO_URL: mongodb://wytee:cookingdsa@mongodb:27017/?authSource=admin
+      KAFKA_URL: kafka:9092
+    volumes:
+      - ballerina-cache:/app/target
+    networks:
+      - transport-network
+    restart: unless-stopped
+    deploy:
+      resources:
+        limits:
+          memory: 512M
+
+networks:
+  transport-network:
+    driver: bridge
+
+
+volumes:
+  mongodb-data:
+  ballerina-cache:
+  